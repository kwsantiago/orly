--- conflicted
+++ resolved
@@ -26,28 +26,6 @@
 // and default values. It defines parameters for app behaviour, storage
 // locations, logging, and network settings used across the relay service.
 type C struct {
-<<<<<<< HEAD
-	AppName        string        `env:"ORLY_APP_NAME" default:"orly"`
-	Config         string        `env:"ORLY_CONFIG_DIR" usage:"location for configuration file, which has the name '.env' to make it harder to delete, and is a standard environment KEY=value<newline>... style" default:"~/.config/orly"`
-	State          string        `env:"ORLY_STATE_DATA_DIR" usage:"storage location for state data affected by dynamic interactive interfaces" default:"~/.local/state/orly"`
-	DataDir        string        `env:"ORLY_DATA_DIR" usage:"storage location for the event store" default:"~/.local/cache/orly"`
-	Listen         string        `env:"ORLY_LISTEN" default:"0.0.0.0" usage:"network listen address"`
-	Port           int           `env:"ORLY_PORT" default:"3334" usage:"port to listen on"`
-	LogLevel       string        `env:"ORLY_LOG_LEVEL" default:"info" usage:"debug level: fatal error warn info debug trace"`
-	DbLogLevel     string        `env:"ORLY_DB_LOG_LEVEL" default:"info" usage:"debug level: fatal error warn info debug trace"`
-	Pprof          string        `env:"ORLY_PPROF" usage:"enable pprof on 127.0.0.1:6060" enum:"cpu,memory,allocation"`
-	AuthRequired   bool          `env:"ORLY_AUTH_REQUIRED" default:"false" usage:"require authentication for all requests"`
-	PublicReadable bool          `env:"ORLY_PUBLIC_READABLE" default:"true" usage:"allow public read access to regardless of whether the client is authed"`
-	SpiderSeeds    []string      `env:"ORLY_SPIDER_SEEDS" usage:"seeds to use for the spider (relays that are looked up initially to find owner relay lists) (comma separated)" default:"wss://profiles.nostr1.com/,wss://relay.nostr.band/,wss://relay.damus.io/,wss://nostr.wine/,wss://nostr.land/,wss://theforest.nostr1.com/"`
-	SpiderType     string        `env:"ORLY_SPIDER_TYPE" usage:"whether to spider, and what degree of spidering: none, directory, follows (follows means to the second degree of the follow graph)" default:"directory"`
-	SpiderTime     time.Duration `env:"ORLY_SPIDER_FREQUENCY" usage:"how often to run the spider, uses notation 0h0m0s" default:"1h"`
-	Owners         []string      `env:"ORLY_OWNERS" usage:"list of users whose follow lists designate whitelisted users who can publish events, and who can read if public readable is false (comma separated)"`
-	Private        bool          `env:"ORLY_PRIVATE" usage:"do not spider for user metadata because the relay is private and this would leak relay memberships" default:"false"`
-	Whitelist      []string      `env:"ORLY_WHITELIST" usage:"only allow connections from this list of IP addresses"`
-	Blacklist      []string      `env:"ORLY_BLACKLIST" usage:"list of pubkeys to block when auth is not required (comma separated)"`
-	RelaySecret    string        `env:"ORLY_SECRET_KEY" usage:"secret key for relay cluster replication authentication"`
-	PeerRelays     []string      `env:"ORLY_PEER_RELAYS" usage:"list of peer relays URLs that new events are pushed to in format <pubkey>|<url>"`
-=======
 	AppName            string        `env:"ORLY_APP_NAME" default:"orly"`
 	Config             string        `env:"ORLY_CONFIG_DIR" usage:"location for configuration file, which has the name '.env' to make it harder to delete, and is a standard environment KEY=value<newline>... style" default:"~/.config/orly"`
 	State              string        `env:"ORLY_STATE_DATA_DIR" usage:"storage location for state data affected by dynamic interactive interfaces" default:"~/.local/state/orly"`
@@ -66,9 +44,9 @@
 	Owners             []string      `env:"ORLY_OWNERS" usage:"list of users whose follow lists designate whitelisted users who can publish events, and who can read if public readable is false (comma separated)"`
 	Private            bool          `env:"ORLY_PRIVATE" usage:"do not spider for user metadata because the relay is private and this would leak relay memberships" default:"false"`
 	Whitelist          []string      `env:"ORLY_WHITELIST" usage:"only allow connections from this list of IP addresses"`
+	Blacklist          []string      `env:"ORLY_BLACKLIST" usage:"list of pubkeys to block when auth is not required (comma separated)"`
 	RelaySecret        string        `env:"ORLY_SECRET_KEY" usage:"secret key for relay cluster replication authentication"`
 	PeerRelays         []string      `env:"ORLY_PEER_RELAYS" usage:"list of peer relays URLs that new events are pushed to in format <pubkey>|<url>"`
->>>>>>> 996fb3ae
 }
 
 // New creates and initializes a new configuration object for the relay
